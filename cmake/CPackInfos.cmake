# This file configures CPack. We setup a version number that contains
# the current git revision if git is found. A zip file is created on
# all platforms. Additionally an NSIS Installer exe is created on windows,
# a tar.gz, deb and rpm file for linux and a tar.gz file for osx.

find_package(Git QUIET)

if (GIT_EXECUTABLE AND EXISTS "${CMAKE_SOURCE_DIR}/.git")
    execute_process(
        COMMAND ${GIT_EXECUTABLE} rev-parse --short HEAD
        WORKING_DIRECTORY ${CMAKE_SOURCE_DIR}
        RESULT_VARIABLE CMD_RESULT
        OUTPUT_VARIABLE VCS_REVISION
        OUTPUT_STRIP_TRAILING_WHITESPACE
        )
endif()

if(NOT DEFINED CMD_RESULT)
    set(VCS_BRANCH "master")
    set(VCS_REVISION "na")
else()
    execute_process(
        COMMAND ${GIT_EXECUTABLE} status
        WORKING_DIRECTORY ${CMAKE_SOURCE_DIR}
        RESULT_VARIABLE CMD_RESULT
        OUTPUT_VARIABLE DESCRIBE_STATUS
        OUTPUT_STRIP_TRAILING_WHITESPACE
      )

    string(REPLACE "\n" " " DESCRIBE_STATUS ${DESCRIBE_STATUS})
    string(REPLACE "\r" " " DESCRIBE_STATUS ${DESCRIBE_STATUS})
    string(REPLACE "\rn" " " DESCRIBE_STATUS ${DESCRIBE_STATUS})
    string(REPLACE " " ";" DESCRIBE_STATUS ${DESCRIBE_STATUS})
    list(GET DESCRIBE_STATUS 2 VCS_BRANCH)

    message(STATUS "Version: ${VCS_BRANCH}/${VCS_REVISION}")

    execute_process(
        COMMAND ${GIT_EXECUTABLE} config --get remote.origin.url
        WORKING_DIRECTORY ${CMAKE_CURRENT_SOURCE_DIR}
        RESULT_VARIABLE CMD_RESULT
        OUTPUT_VARIABLE VCS_URL
        OUTPUT_STRIP_TRAILING_WHITESPACE
        )
        
    set(ENV{LANG} "en_US")
    if(GIT_VERSION_STRING VERSION_LESS 2.6)
        set(CHANGELOG "")
    else()
        execute_process(
            COMMAND ${GIT_EXECUTABLE} log -n 10 "--date=format:%a %b %d %Y" "--pretty=format:* %ad %aN <%aE> %h - %s"
            WORKING_DIRECTORY ${CMAKE_SOURCE_DIR}
            RESULT_VARIABLE CMD_RESULT
            OUTPUT_VARIABLE CHANGELOG
            OUTPUT_STRIP_TRAILING_WHITESPACE
            )
    endif()
    file(WRITE "${CMAKE_BINARY_DIR}/changelog" "${CHANGELOG}")
endif()

string(TIMESTAMP DATE_VERSION "%Y%m%d")
string(TIMESTAMP CURRENT_TIME "%Y%m%d_%H:%M")

# build *.zip for all targets
set(CPACK_GENERATOR ${CPACK_GENERATOR} ZIP)
if (UNIX)
    set(CPACK_PACKAGING_INSTALL_PREFIX "/usr")
    set(CPACK_GENERATOR ${CPACK_GENERATOR} TGZ)
    if (NOT APPLE)
<<<<<<< HEAD
        set(CPACK_TARGET "")
        set(CPACK_GENERATOR ${CPACK_GENERATOR} STGZ DEB RPM)
    else()
        set(CPACK_TARGET "osx_")
    endif()
elseif(WIN32)
    set(CPACK_TARGET "win_")
    set(CPACK_GENERATOR ${CPACK_GENERATOR} NSIS)
=======
        set(CPACK_TARGET "linux")
        set(CPACK_GENERATOR ${CPACK_GENERATOR} STGZ DEB RPM)
    else()
        set(CPACK_TARGET "osx")
    endif()
elseif(WIN32)
    set(CPACK_TARGET "win")
    set(CPACK_GENERATOR NSIS)
>>>>>>> 7427a7c6
endif()

set(CPACK_PACKAGE_NAME "${PROJECT_NAME}")
string(TOLOWER ${CPACK_PACKAGE_NAME} CPACK_PACKAGE_NAME)
set(CPACK_PACKAGE_VERSION "${DATE_VERSION}_${VCS_REVISION}")
set(CPACK_PACKAGE_CONTACT "contact@openhantek.org")
set(CPACK_PACKAGE_VENDOR "OpenHantek Community")
set(CPACK_PACKAGE_DESCRIPTION_SUMMARY "Digital oscilloscope software for Hantek USB hardware")
set(CPACK_PACKAGE_DESCRIPTION "OpenHantek is an oscilloscope software for\nVoltcraft/Darkwire/Protek/Acetech/Hantek USB devices")
set(CPACK_RESOURCE_FILE_README "${CMAKE_SOURCE_DIR}/readme.md")
if (EXISTS "${CMAKE_SOURCE_DIR}/COPYING")
    set(CPACK_RESOURCE_FILE_LICENSE "${CMAKE_SOURCE_DIR}/COPYING")
endif()

# Linux DEB+RPM 
<<<<<<< HEAD
=======
set(CPACK_DEBIAN_PACKAGE_SECTION "electronics")
>>>>>>> 7427a7c6
set(CPACK_ARCH)
IF ((MSVC AND CMAKE_GENERATOR MATCHES "Win64+") OR (CMAKE_SIZEOF_VOID_P EQUAL 8))
    set(CPACK_DEBIAN_PACKAGE_ARCHITECTURE "amd64")
    set(CPACK_RPM_PACKAGE_ARCHITECTURE "x86_64")
    set(CPACK_ARCH "x86_64")
else()
    set(CPACK_DEBIAN_PACKAGE_ARCHITECTURE "i386")
    set(CPACK_RPM_PACKAGE_ARCHITECTURE "i686")
    set(CPACK_ARCH "x86")
endif()
set(CPACK_STRIP_FILES 1)

include(CMakeDetermineSystem)

# Linux DEB
set(CPACK_DEBIAN_PACKAGE_SECTION "electronics")
set(CPACK_DEBIAN_PACKAGE_DEPENDS "qtbase5, libqt5opengl5-dev, libusb-1.0-0, libfftw3")

# Linux RPM
set(CPACK_RPM_PACKAGE_RELOCATABLE NO)
set(CPACK_RPM_PACKAGE_LICENSE "GPLv2+")
set(CPACK_RPM_PACKAGE_DESCRIPTION ${CPACK_PACKAGE_DESCRIPTION})
set(CPACK_RPM_PACKAGE_REQUIRES "qt5-qtbase-gui%{?_isa} >= 5.4, qt5-qttranslations%{?_isa}")
set(CPACK_RPM_CHANGELOG_FILE "${CMAKE_BINARY_DIR}/changelog")

set(CPACK_NSIS_EXECUTABLES_DIRECTORY ".")

set(CPACK_INCLUDE_TOPLEVEL_DIRECTORY 0)
<<<<<<< HEAD
set(CPACK_PACKAGE_FILE_NAME "${CPACK_PACKAGE_NAME}-${CPACK_PACKAGE_VERSION}-1_${CPACK_TARGET}${CPACK_ARCH}")
=======
set(CPACK_PACKAGE_FILE_NAME "${CPACK_PACKAGE_NAME}-${CPACK_PACKAGE_VERSION}-1_${CPACK_TARGET}-${CPACK_ARCH}")
>>>>>>> 7427a7c6
set(CPACK_PACKAGE_INSTALL_DIRECTORY ".")
SET(CPACK_OUTPUT_FILE_PREFIX packages)

include(CPack)
set(CMAKE_INSTALL_SYSTEM_RUNTIME_DESTINATION ".")
include(InstallRequiredSystemLibraries)

cpack_add_install_type(Full DISPLAY_NAME "All")

set(VERSION ${CPACK_PACKAGE_VERSION})<|MERGE_RESOLUTION|>--- conflicted
+++ resolved
@@ -42,7 +42,7 @@
         OUTPUT_VARIABLE VCS_URL
         OUTPUT_STRIP_TRAILING_WHITESPACE
         )
-        
+
     set(ENV{LANG} "en_US")
     if(GIT_VERSION_STRING VERSION_LESS 2.6)
         set(CHANGELOG "")
@@ -62,21 +62,11 @@
 string(TIMESTAMP CURRENT_TIME "%Y%m%d_%H:%M")
 
 # build *.zip for all targets
-set(CPACK_GENERATOR ${CPACK_GENERATOR} ZIP)
+set(CPACK_GENERATOR ZIP)
 if (UNIX)
     set(CPACK_PACKAGING_INSTALL_PREFIX "/usr")
     set(CPACK_GENERATOR ${CPACK_GENERATOR} TGZ)
     if (NOT APPLE)
-<<<<<<< HEAD
-        set(CPACK_TARGET "")
-        set(CPACK_GENERATOR ${CPACK_GENERATOR} STGZ DEB RPM)
-    else()
-        set(CPACK_TARGET "osx_")
-    endif()
-elseif(WIN32)
-    set(CPACK_TARGET "win_")
-    set(CPACK_GENERATOR ${CPACK_GENERATOR} NSIS)
-=======
         set(CPACK_TARGET "linux")
         set(CPACK_GENERATOR ${CPACK_GENERATOR} STGZ DEB RPM)
     else()
@@ -84,8 +74,7 @@
     endif()
 elseif(WIN32)
     set(CPACK_TARGET "win")
-    set(CPACK_GENERATOR NSIS)
->>>>>>> 7427a7c6
+    set(CPACK_GENERATOR ${CPACK_GENERATOR} NSIS)
 endif()
 
 set(CPACK_PACKAGE_NAME "${PROJECT_NAME}")
@@ -101,10 +90,6 @@
 endif()
 
 # Linux DEB+RPM 
-<<<<<<< HEAD
-=======
-set(CPACK_DEBIAN_PACKAGE_SECTION "electronics")
->>>>>>> 7427a7c6
 set(CPACK_ARCH)
 IF ((MSVC AND CMAKE_GENERATOR MATCHES "Win64+") OR (CMAKE_SIZEOF_VOID_P EQUAL 8))
     set(CPACK_DEBIAN_PACKAGE_ARCHITECTURE "amd64")
@@ -133,11 +118,7 @@
 set(CPACK_NSIS_EXECUTABLES_DIRECTORY ".")
 
 set(CPACK_INCLUDE_TOPLEVEL_DIRECTORY 0)
-<<<<<<< HEAD
 set(CPACK_PACKAGE_FILE_NAME "${CPACK_PACKAGE_NAME}-${CPACK_PACKAGE_VERSION}-1_${CPACK_TARGET}${CPACK_ARCH}")
-=======
-set(CPACK_PACKAGE_FILE_NAME "${CPACK_PACKAGE_NAME}-${CPACK_PACKAGE_VERSION}-1_${CPACK_TARGET}-${CPACK_ARCH}")
->>>>>>> 7427a7c6
 set(CPACK_PACKAGE_INSTALL_DIRECTORY ".")
 SET(CPACK_OUTPUT_FILE_PREFIX packages)
 
