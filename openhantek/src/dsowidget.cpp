--- conflicted
+++ resolved
@@ -105,13 +105,8 @@
     // The table for the measurements at screen bottom
     QPalette tablePalette = palette;
     measurementLayout = new QGridLayout();
-<<<<<<< HEAD
-    int iii=0;
-    measurementLayout->setColumnMinimumWidth(iii++, 50);
-=======
     int iii = 0;
     measurementLayout->setColumnMinimumWidth(iii++, 80);
->>>>>>> 6feb874d
     measurementLayout->setColumnMinimumWidth(iii++, 30);
     measurementLayout->setColumnStretch(iii++, 3);
     measurementLayout->setColumnStretch(iii++, 3);
@@ -187,19 +182,11 @@
     }
     cursorDataGrid->selectItem(0);
 
-<<<<<<< HEAD
-    connect(cursorDataGrid, &DataGrid::itemSelected, [this] (unsigned index) {
-        mainScope->cursorSelected(index);
-        zoomScope->cursorSelected(index);
-    });
-    connect(cursorDataGrid, &DataGrid::itemUpdated, [this, scope] (unsigned index) {
-=======
     connect(cursorDataGrid, &DataGrid::itemSelected, [this](unsigned index) {
         mainScope->cursorSelected(index);
         zoomScope->cursorSelected(index);
     });
     connect(cursorDataGrid, &DataGrid::itemUpdated, [this, scope](unsigned index) {
->>>>>>> 6feb874d
         unsigned channelCount = scope->countChannels();
         if (0 < index && index < channelCount + 1) {
             ChannelID channel = index - 1;
@@ -289,19 +276,10 @@
     connect(mainSliders.voltageOffsetSlider, &LevelSlider::valueChanged, this, &DsoWidget::updateOffset);
     connect(zoomSliders.voltageOffsetSlider, &LevelSlider::valueChanged, this, &DsoWidget::updateOffset);
 
-<<<<<<< HEAD
-    connect(mainSliders.triggerOffsetSlider, &LevelSlider::valueChanged, [this](int index, double value) {
-        updateTriggerOffset (index, value, true);
-    });
-    connect(zoomSliders.triggerOffsetSlider, &LevelSlider::valueChanged, [this](int index, double value) {
-        updateTriggerOffset (index, value, false);
-    });
-=======
     connect(mainSliders.triggerOffsetSlider, &LevelSlider::valueChanged,
             [this](int index, double value) { updateTriggerOffset(index, value, true); });
     connect(zoomSliders.triggerOffsetSlider, &LevelSlider::valueChanged,
             [this](int index, double value) { updateTriggerOffset(index, value, false); });
->>>>>>> 6feb874d
 
     connect(mainSliders.triggerLevelSlider, &LevelSlider::valueChanged, this, &DsoWidget::updateTriggerLevel);
     connect(zoomSliders.triggerLevelSlider, &LevelSlider::valueChanged, this, &DsoWidget::updateTriggerLevel);
@@ -337,13 +315,7 @@
         }
         break;
     default:
-<<<<<<< HEAD
-        if (cursorDataGrid->parent() != nullptr) {
-            cursorDataGrid->setParent(nullptr);
-        }
-=======
         if (cursorDataGrid->parent() != nullptr) { cursorDataGrid->setParent(nullptr); }
->>>>>>> 6feb874d
         break;
     }
 }
@@ -361,13 +333,6 @@
     }
     for (ChannelID channel = 0; channel < scope->voltage.size(); ++channel) {
         sliders.voltageOffsetSlider->addSlider(scope->spectrum[channel].name, int(scope->voltage.size() + channel));
-<<<<<<< HEAD
-        sliders.voltageOffsetSlider->setColor(unsigned( scope->voltage.size() ) + channel, view->screen.spectrum[channel]);
-        sliders.voltageOffsetSlider->setLimits(int( scope->voltage.size() + channel ), -DIVS_VOLTAGE / 2, DIVS_VOLTAGE / 2);
-        sliders.voltageOffsetSlider->setStep(int( scope->voltage.size() + channel ), 0.2);
-        sliders.voltageOffsetSlider->setValue(int( scope->voltage.size() + channel ), scope->spectrum[channel].offset);
-        sliders.voltageOffsetSlider->setIndexVisible(unsigned(scope->voltage.size()) + channel, scope->spectrum[channel].used);
-=======
         sliders.voltageOffsetSlider->setColor(unsigned(scope->voltage.size()) + channel,
                                               view->screen.spectrum[channel]);
         sliders.voltageOffsetSlider->setLimits(int(scope->voltage.size() + channel), -DIVS_VOLTAGE / 2,
@@ -376,7 +341,6 @@
         sliders.voltageOffsetSlider->setValue(int(scope->voltage.size() + channel), scope->spectrum[channel].offset);
         sliders.voltageOffsetSlider->setIndexVisible(unsigned(scope->voltage.size()) + channel,
                                                      scope->spectrum[channel].used);
->>>>>>> 6feb874d
     }
 
     // The triggerPosition slider
@@ -384,27 +348,16 @@
     sliders.triggerOffsetSlider->addSlider();
     sliders.triggerOffsetSlider->setLimits(0, 0.0, 1.0);
     sliders.triggerOffsetSlider->setStep(0, 0.2 / double(DIVS_TIME));
-<<<<<<< HEAD
-    sliders.triggerOffsetSlider->setValue(0, scope->trigger.offset );
-=======
     sliders.triggerOffsetSlider->setValue(0, scope->trigger.offset);
->>>>>>> 6feb874d
     sliders.triggerOffsetSlider->setIndexVisible(0, true);
 
     // The sliders for the trigger levels
     sliders.triggerLevelSlider = new LevelSlider(Qt::LeftArrow);
     for (ChannelID channel = 0; channel < spec->channels; ++channel) {
         sliders.triggerLevelSlider->addSlider(int(channel));
-<<<<<<< HEAD
-        sliders.triggerLevelSlider->setColor(channel,
-                                             (channel == scope->trigger.source)
-                                                 ? view->screen.voltage[channel]
-                                                 : view->screen.voltage[channel].darker());
-=======
         sliders.triggerLevelSlider->setColor(channel, (channel == scope->trigger.source)
                                                           ? view->screen.voltage[channel]
                                                           : view->screen.voltage[channel].darker());
->>>>>>> 6feb874d
         adaptTriggerLevelSlider(sliders, channel);
         sliders.triggerLevelSlider->setValue(int(channel), scope->voltage[channel].trigger);
         sliders.triggerLevelSlider->setIndexVisible(channel, scope->voltage[channel].used);
@@ -423,16 +376,6 @@
 
 /// \brief Set the trigger level sliders minimum and maximum to the new values.
 void DsoWidget::adaptTriggerLevelSlider(DsoWidget::Sliders &sliders, ChannelID channel) {
-<<<<<<< HEAD
-    //printf( "DW::adaptTriggerLevelSlider( %d )\n", channel );
-    sliders.triggerLevelSlider->setLimits(int(channel),
-                                          (-DIVS_VOLTAGE / 2 - scope->voltage[channel].offset) * scope->gain(channel),
-                                          ( DIVS_VOLTAGE / 2 - scope->voltage[channel].offset) * scope->gain(channel) );
-    sliders.triggerLevelSlider->setStep(int(channel), scope->gain(channel) * 0.05);
-    double value = sliders.triggerLevelSlider->value(int(channel));
-    if ( bool(value) ) { // ignore when first called at init
-//        updateTriggerLevel(channel, value);
-=======
     // printf( "DW::adaptTriggerLevelSlider( %d )\n", channel );
     sliders.triggerLevelSlider->setLimits(int(channel),
                                           (-DIVS_VOLTAGE / 2 - scope->voltage[channel].offset) * scope->gain(channel),
@@ -441,7 +384,6 @@
     double value = sliders.triggerLevelSlider->value(int(channel));
     if (bool(value)) { // ignore when first called at init
                        //        updateTriggerLevel(channel, value);
->>>>>>> 6feb874d
     }
 }
 
@@ -479,12 +421,7 @@
 void DsoWidget::updateMarkerDetails() {
     double m1 = scope->horizontal.cursor.pos[0].x() + DIVS_TIME / 2; // zero at center -> zero at left margin
     double m2 = scope->horizontal.cursor.pos[1].x() + DIVS_TIME / 2; // zero at center -> zero at left margin
-<<<<<<< HEAD
-    if ( m1 > m2 )
-        std::swap( m1, m2 );
-=======
     if (m1 > m2) std::swap(m1, m2);
->>>>>>> 6feb874d
     double divs = m2 - m1;
     // t = 0 at trigger position
     double time0 = (m1 - DIVS_TIME * scope->trigger.offset) * scope->horizontal.timebase;
@@ -497,25 +434,16 @@
     bool freqUsed = false;
 
     int index = 0;
-<<<<<<< HEAD
-    cursorDataGrid->updateInfo( unsigned( index++ ), true, QString(),
-        valueToString(time, UNIT_SECONDS, 3), valueToString( freq, UNIT_HERTZ, 3 ) );
-=======
     cursorDataGrid->updateInfo(unsigned(index++), true, QString(), valueToString(time, UNIT_SECONDS, 3),
                                valueToString(freq, UNIT_HERTZ, 3));
->>>>>>> 6feb874d
 
     for (ChannelID channel = 0; channel < scope->voltage.size(); ++channel) {
         if (scope->voltage[channel].used) {
             timeUsed = true; // at least one voltage channel used -> show marker time details
             QPointF p0 = scope->voltage[channel].cursor.pos[0];
             QPointF p1 = scope->voltage[channel].cursor.pos[1];
-<<<<<<< HEAD
-            cursorDataGrid->updateInfo( unsigned( index ), true,
-=======
             cursorDataGrid->updateInfo(
                 unsigned(index), true,
->>>>>>> 6feb874d
                 scope->voltage[channel].cursor.shape != DsoSettingsScopeCursor::NONE ? tr("ON") : tr("OFF"),
                 valueToString(fabs(p1.x() - p0.x()) * scope->horizontal.timebase, UNIT_SECONDS, 4),
                 valueToString(fabs(p1.y() - p0.y()) * scope->gain(channel), UNIT_VOLTS, 4));
@@ -529,12 +457,8 @@
             freqUsed = true; // at least one spec channel used -> show marker freq details
             QPointF p0 = scope->spectrum[channel].cursor.pos[0];
             QPointF p1 = scope->spectrum[channel].cursor.pos[1];
-<<<<<<< HEAD
-            cursorDataGrid->updateInfo( unsigned( index ), true,
-=======
             cursorDataGrid->updateInfo(
                 unsigned(index), true,
->>>>>>> 6feb874d
                 scope->spectrum[channel].cursor.shape != DsoSettingsScopeCursor::NONE ? tr("ON") : tr("OFF"),
                 valueToString(fabs(p1.x() - p0.x()) * scope->horizontal.frequencybase, UNIT_HERTZ, 4),
                 valueToString(fabs(p1.y() - p0.y()) * scope->spectrum[channel].magnitude, UNIT_DECIBEL, 4));
@@ -544,11 +468,7 @@
         ++index;
     }
 
-<<<<<<< HEAD
-    if ( divs >= DIVS_TIME || ( m1 <= 0 && m2 <= 0) || ( m1 >= DIVS_TIME && m2 >= DIVS_TIME) ) {
-=======
     if (divs >= DIVS_TIME || (m1 <= 0 && m2 <= 0) || (m1 >= DIVS_TIME && m2 >= DIVS_TIME)) {
->>>>>>> 6feb874d
         // markers at left/right margins -> don't display
         markerInfoLabel->setVisible(false);
         markerTimeLabel->setVisible(false);
@@ -556,19 +476,6 @@
         markerTimebaseLabel->setVisible(false);
         markerFrequencybaseLabel->setVisible(false);
     } else {
-<<<<<<< HEAD
-        markerInfoLabel->setVisible( true );
-        markerTimeLabel->setVisible( true );
-        markerFrequencyLabel->setVisible( true );
-        markerTimebaseLabel->setVisible( view->zoom );
-        markerFrequencybaseLabel->setVisible( view->zoom );
-        QString mInfo( tr( "Markers  ") );
-        QString mTime( tr( "Time: ") );
-        QString mFreq( tr( "Frequency: ") );
-        if (view->zoom) {
-            if ( divs != 0.0 )
-                mInfo = tr( "Zoom x%L1  " ).arg( DIVS_TIME / divs, -1, 'g', 3 );
-=======
         markerInfoLabel->setVisible(true);
         markerTimeLabel->setVisible(true);
         markerFrequencyLabel->setVisible(true);
@@ -580,28 +487,10 @@
         if (view->zoom) {
             if (divs != 0.0)
                 mInfo = tr("Zoom x%L1  ").arg(DIVS_TIME / divs, -1, 'g', 3);
->>>>>>> 6feb874d
             else // avoid div by zero
                 mInfo = tr("Zoom ---  ");
             mTime = " t: ";
             mFreq = " f: ";
-<<<<<<< HEAD
-            markerTimebaseLabel->setText("  " + valueToString( time / DIVS_TIME, UNIT_SECONDS, 3 ) + tr("/div"));
-            markerTimebaseLabel->setVisible( timeUsed );
-            markerFrequencybaseLabel->setText( "  " + valueToString( freq / DIVS_TIME, UNIT_HERTZ, 3 ) + tr("/div"));
-            markerFrequencybaseLabel->setVisible( freqUsed );
-        }
-        markerInfoLabel->setText( mInfo );
-        if ( timeUsed ) {
-            mTime += QString( "%1" ).arg( valueToString( time0, UNIT_SECONDS, 3 ) );
-            if ( time > 0 )
-                mTime += QString( " ... %1,  Δt: %2 (%3) ")
-                    .arg( valueToString( time1, UNIT_SECONDS, 3 ),
-                          valueToString( time, UNIT_SECONDS, 3 ),
-                          valueToString( 1/time, UNIT_HERTZ, 3) )
-                ;
-            markerTimeLabel->setText( mTime );
-=======
             markerTimebaseLabel->setText("  " + valueToString(time / DIVS_TIME, UNIT_SECONDS, 3) + tr("/div"));
             markerTimebaseLabel->setVisible(timeUsed);
             markerFrequencybaseLabel->setText("  " + valueToString(freq / DIVS_TIME, UNIT_HERTZ, 3) + tr("/div"));
@@ -615,27 +504,15 @@
                              .arg(valueToString(time1, UNIT_SECONDS, 3), valueToString(time, UNIT_SECONDS, 3),
                                   valueToString(1 / time, UNIT_HERTZ, 3));
             markerTimeLabel->setText(mTime);
->>>>>>> 6feb874d
         } else {
             markerTimeLabel->setText("");
         }
-<<<<<<< HEAD
-        if ( freqUsed ) {
-             mFreq += QString( "%1" ).arg( valueToString( freq0, UNIT_HERTZ, 3 ) );
-            if ( freq > 0 )
-                mFreq += QString( " ... %2,  Δf: %3 " )
-                    .arg( valueToString( freq1, UNIT_HERTZ, 3 ),
-                          valueToString( freq, UNIT_HERTZ, 3 ) )
-                ;
-            markerFrequencyLabel->setText( mFreq );
-=======
         if (freqUsed) {
             mFreq += QString("%1").arg(valueToString(freq0, UNIT_HERTZ, 3));
             if (freq > 0)
                 mFreq += QString(" ... %2,  Δf: %3 ")
                              .arg(valueToString(freq1, UNIT_HERTZ, 3), valueToString(freq, UNIT_HERTZ, 3));
             markerFrequencyLabel->setText(mFreq);
->>>>>>> 6feb874d
         } else
             markerFrequencyLabel->setText("");
     }
@@ -659,27 +536,6 @@
     tablePalette.setColor(QPalette::WindowText, view->screen.voltage[scope->trigger.source]);
     settingsTriggerLabel->setPalette(tablePalette);
     QString levelString = valueToString(scope->voltage[scope->trigger.source].trigger, UNIT_VOLTS, 3);
-<<<<<<< HEAD
-    QString pretriggerString = tr("%L1%").arg( int( round(scope->trigger.offset * 100 ) ) );
-    QString pre = Dso::slopeString(scope->trigger.slope); // trigger slope
-    QString post = pre; // opposite trigger slope
-    if ( scope->trigger.slope == Dso::Slope::Positive )
-        post = Dso::slopeString( Dso::Slope:: Negative );
-    else if ( scope->trigger.slope == Dso::Slope::Negative )
-        post = Dso::slopeString( Dso::Slope:: Positive );
-    QString pulseWidthString = bool( pulseWidth1 ) ? pre + valueToString( pulseWidth1, UNIT_SECONDS, 3) + post : "";
-    pulseWidthString += bool( pulseWidth2 )? valueToString( pulseWidth2, UNIT_SECONDS, 3) + pre : "";
-    if ( bool( pulseWidth1 ) && bool( pulseWidth2 ) ) {
-        int dutyCyle = int( 0.5 + ( 100.0 * pulseWidth1 ) / (pulseWidth1 + pulseWidth2) );
-        pulseWidthString += " (" + QString::number( dutyCyle ) + "%)";
-    }
-    settingsTriggerLabel->setText( tr( "%1  %2  %3  %4  %5" )
-                                      .arg( scope->voltage[scope->trigger.source].name,
-                                            Dso::slopeString(scope->trigger.slope),
-                                            levelString, pretriggerString, pulseWidthString
-                                          )
-                                 );
-=======
     QString pretriggerString = tr("%L1%").arg(int(round(scope->trigger.offset * 100)));
     QString pre = Dso::slopeString(scope->trigger.slope); // trigger slope
     QString post = pre;                                   // opposite trigger slope
@@ -697,7 +553,6 @@
                                       .arg(scope->voltage[scope->trigger.source].name,
                                            Dso::slopeString(scope->trigger.slope), levelString, pretriggerString,
                                            pulseWidthString));
->>>>>>> 6feb874d
 }
 
 /// \brief Update the label about the trigger settings
@@ -723,13 +578,8 @@
 /// \param samplerate The samplerate set in the oscilloscope.
 void DsoWidget::updateSamplerate(double newSamplerate) {
     samplerate = newSamplerate;
-<<<<<<< HEAD
-    dotsOnScreen = unsigned( samplerate * timebase * DIVS_TIME + 0.99 );
-    //printf( "DsoWidget::updateSamplerate( %g ) -> %d\n", samplerate, dotsOnScreen );
-=======
     dotsOnScreen = unsigned(samplerate * timebase * DIVS_TIME + 0.99);
     // printf( "DsoWidget::updateSamplerate( %g ) -> %d\n", samplerate, dotsOnScreen );
->>>>>>> 6feb874d
     settingsSamplerateLabel->setText(valueToString(samplerate, UNIT_SAMPLES, -1) + tr("/s"));
 }
 
@@ -737,13 +587,8 @@
 /// \param timebase The timebase used for displaying the trace.
 void DsoWidget::updateTimebase(double newTimebase) {
     timebase = newTimebase;
-<<<<<<< HEAD
-    dotsOnScreen = unsigned( samplerate * timebase * DIVS_TIME + 0.99 );
-    //printf( "DsoWidget::updateTimebase( %g ) -> %d\n", timebase, dotsOnScreen );
-=======
     dotsOnScreen = unsigned(samplerate * timebase * DIVS_TIME + 0.99);
     // printf( "DsoWidget::updateTimebase( %g ) -> %d\n", timebase, dotsOnScreen );
->>>>>>> 6feb874d
     settingsTimebaseLabel->setText(valueToString(timebase, UNIT_SECONDS, -1) + tr("/div"));
     updateMarkerDetails();
 }
@@ -756,11 +601,7 @@
 /// \param channel The channel whose used-state was changed.
 /// \param used The new used-state for the channel.
 void DsoWidget::updateSpectrumUsed(ChannelID channel, bool used) {
-<<<<<<< HEAD
-    if (channel >= unsigned( scope->voltage.size() ) ) return;
-=======
     if (channel >= unsigned(scope->voltage.size())) return;
->>>>>>> 6feb874d
 
     mainSliders.voltageOffsetSlider->setIndexVisible(unsigned(scope->voltage.size()) + channel, used);
     zoomSliders.voltageOffsetSlider->setIndexVisible(unsigned(scope->voltage.size()) + channel, used);
@@ -782,14 +623,8 @@
     zoomSliders.triggerOffsetSlider->setColor(0, view->screen.voltage[scope->trigger.source]);
 
     for (ChannelID channel = 0; channel < spec->channels; ++channel) {
-<<<<<<< HEAD
-        QColor color = (channel == scope->trigger.source)
-                           ? view->screen.voltage[channel]
-                           : view->screen.voltage[channel].darker();
-=======
         QColor color =
             (channel == scope->trigger.source) ? view->screen.voltage[channel] : view->screen.voltage[channel].darker();
->>>>>>> 6feb874d
         mainSliders.triggerLevelSlider->setColor(channel, color);
         zoomSliders.triggerLevelSlider->setColor(channel, color);
     }
@@ -800,12 +635,7 @@
 /// \brief Handles couplingChanged signal from the voltage dock.
 /// \param channel The channel whose coupling was changed.
 void DsoWidget::updateVoltageCoupling(ChannelID channel) {
-<<<<<<< HEAD
-    if ( channel >= unsigned( scope->voltage.size() ) )
-        return;
-=======
     if (channel >= unsigned(scope->voltage.size())) return;
->>>>>>> 6feb874d
     measurementMiscLabel[channel]->setText(Dso::couplingString(scope->coupling(channel, spec)));
 }
 
@@ -818,12 +648,7 @@
 /// \brief Handles gainChanged signal from the voltage dock.
 /// \param channel The channel whose gain was changed.
 void DsoWidget::updateVoltageGain(ChannelID channel) {
-<<<<<<< HEAD
-    if ( channel >= unsigned( scope->voltage.size() ) )
-        return;
-=======
     if (channel >= unsigned(scope->voltage.size())) return;
->>>>>>> 6feb874d
     if (channel < spec->channels) {
         adaptTriggerLevelSlider(mainSliders, channel);
         adaptTriggerLevelSlider(zoomSliders, channel);
@@ -835,11 +660,7 @@
 /// \param channel The channel whose used-state was changed.
 /// \param used The new used-state for the channel.
 void DsoWidget::updateVoltageUsed(ChannelID channel, bool used) {
-<<<<<<< HEAD
-    if ( channel >= unsigned( scope->voltage.size() ) ) return;
-=======
     if (channel >= unsigned(scope->voltage.size())) return;
->>>>>>> 6feb874d
 
 //    if (!used && cursorDataGrid->voltageCursors[channel].selector->isChecked()) cursorDataGrid->selectItem(0);
 
@@ -856,11 +677,7 @@
 
 /// \brief Change the record length.
 void DsoWidget::updateRecordLength(unsigned long size) {
-<<<<<<< HEAD
-    settingsSamplesOnScreen->setText(valueToString(size, UNIT_SAMPLES, -1) + tr(" on screen") );
-=======
     settingsSamplesOnScreen->setText(valueToString(size, UNIT_SAMPLES, -1) + tr(" on screen"));
->>>>>>> 6feb874d
 }
 
 /// \brief Show/hide the zoom view.
@@ -899,46 +716,12 @@
     swTriggerStatus->setPalette(triggerLabelPalette);
     swTriggerStatus->setVisible(true);
     updateRecordLength(dotsOnScreen);
-<<<<<<< HEAD
-    pulseWidth1 = analysedData.get()->data( 0 )->pulseWidth1;
-    pulseWidth2 = analysedData.get()->data( 0 )->pulseWidth2;
-=======
     pulseWidth1 = analysedData.get()->data(0)->pulseWidth1;
     pulseWidth2 = analysedData.get()->data(0)->pulseWidth2;
->>>>>>> 6feb874d
     updateTriggerDetails();
     for (ChannelID channel = 0; channel < scope->voltage.size(); ++channel) {
         if (scope->voltage[channel].used && analysedData.get()->data(channel)) {
             // Vpp Amplitude string representation (3 significant digits)
-<<<<<<< HEAD
-            measurementVppLabel[channel]->setText(
-                valueToString( analysedData.get()->data(channel)->vpp, UNIT_VOLTS, 3 ) + "pp" );
-            // RMS Amplitude string representation (3 significant digits)
-            measurementRMSLabel[channel]->setText(
-                valueToString( analysedData.get()->data(channel)->rms, UNIT_VOLTS, 3 ) + "rms" );
-            // DC Amplitude string representation (3 significant digits)
-            measurementDCLabel[channel]->setText(
-                valueToString( analysedData.get()->data(channel)->dc, UNIT_VOLTS, 3 ) + "=" );
-            // AC Amplitude string representation (3 significant digits)
-            measurementACLabel[channel]->setText(
-                valueToString( analysedData.get()->data(channel)->ac, UNIT_VOLTS, 3 ) + "~" );
-            // dB Amplitude string representation (3 significant digits)
-            measurementdBLabel[channel]->setText(
-                valueToString( analysedData.get()->data(channel)->dB, UNIT_DECIBEL, 3 ) );
-            // Frequency string representation (3 significant digits)
-            measurementFrequencyLabel[channel]->setText(
-                valueToString( analysedData.get()->data(channel)->frequency, UNIT_HERTZ, 4 ) );
-            // Highlight clipped channel
-            QPalette validPalette;
-            if ( analysedData.get()->data(channel)->valid ) { // normal display
-                validPalette.setColor( QPalette::WindowText, view->screen.voltage[channel] );
-                validPalette.setColor( QPalette::Background, view->screen.background );
-            } else { // warning
-                validPalette.setColor(QPalette::WindowText, Qt::black );
-                validPalette.setColor(QPalette::Background, Qt::red );
-            }
-            measurementNameLabel[channel]->setPalette( validPalette );
-=======
             measurementVppLabel[channel]->setText(valueToString(analysedData.get()->data(channel)->vpp, UNIT_VOLTS, 3) +
                                                   "pp");
             // RMS Amplitude string representation (3 significant digits)
@@ -965,7 +748,6 @@
                 validPalette.setColor(QPalette::Background, Qt::red);
             }
             measurementNameLabel[channel]->setPalette(validPalette);
->>>>>>> 6feb874d
         }
     }
 }
@@ -999,15 +781,6 @@
         scope->spectrum[channel - scope->voltage.size()].offset = value;
 
     if (channel < scope->voltage.size() * 2) {
-<<<<<<< HEAD
-        if ( mainSliders.voltageOffsetSlider->value( int( channel ) ) != value ) { // double != comparison is safe in this case
-            const QSignalBlocker blocker(mainSliders.voltageOffsetSlider );
-            mainSliders.voltageOffsetSlider->setValue( int( channel ), value );
-        }
-        if ( zoomSliders.voltageOffsetSlider->value( int( channel ) ) != value ) { // double != comparison is safe in this case
-            const QSignalBlocker blocker(zoomSliders.voltageOffsetSlider );
-            zoomSliders.voltageOffsetSlider->setValue( int( channel ), value );
-=======
         if (mainSliders.voltageOffsetSlider->value(int(channel)) !=
             value) { // double != comparison is safe in this case
             const QSignalBlocker blocker(mainSliders.voltageOffsetSlider);
@@ -1017,7 +790,6 @@
             value) { // double != comparison is safe in this case
             const QSignalBlocker blocker(zoomSliders.voltageOffsetSlider);
             zoomSliders.voltageOffsetSlider->setValue(int(channel), value);
->>>>>>> 6feb874d
         }
     }
 
@@ -1029,11 +801,7 @@
     double m1 = scope->getMarker(0);
     double m2 = scope->getMarker(1);
     if (m1 > m2) std::swap(m1, m2);
-<<<<<<< HEAD
-    return ((position - 0.5) * DIVS_TIME - m1) / std::max( m2 - m1, 1e-9 );
-=======
     return ((position - 0.5) * DIVS_TIME - m1) / std::max(m2 - m1, 1e-9);
->>>>>>> 6feb874d
 }
 
 /// \brief Translate horizontal position (0..1) from zoom view to main view.
@@ -1067,11 +835,7 @@
 /// \param index The index of the slider.
 /// \param value The new triggerPosition in seconds relative to the first
 /// sample.
-<<<<<<< HEAD
-void DsoWidget::updateTriggerOffset( int index, double value, bool mainView ) {
-=======
 void DsoWidget::updateTriggerOffset(int index, double value, bool mainView) {
->>>>>>> 6feb874d
     if (index != 0) return;
 
     if (mainView) {
@@ -1079,41 +843,20 @@
         adaptTriggerOffsetSlider();
     } else {
         scope->trigger.offset = zoomToMain(value);
-<<<<<<< HEAD
-        const QSignalBlocker blocker(mainSliders.triggerOffsetSlider );
-        mainSliders.triggerOffsetSlider->setValue(index, scope->trigger.offset );
-=======
         const QSignalBlocker blocker(mainSliders.triggerOffsetSlider);
         mainSliders.triggerOffsetSlider->setValue(index, scope->trigger.offset);
->>>>>>> 6feb874d
     }
 
     updateTriggerDetails();
     updateMarkerDetails();
 
-<<<<<<< HEAD
-    emit triggerPositionChanged(scope->trigger.offset );
-=======
     emit triggerPositionChanged(scope->trigger.offset);
->>>>>>> 6feb874d
 }
 
 /// \brief Handles valueChanged signal from the trigger level slider.
 /// \param channel The index of the slider.
 /// \param value The new trigger level.
 void DsoWidget::updateTriggerLevel(ChannelID channel, double value) {
-<<<<<<< HEAD
-    //printf("DW::updateTriggerLevel( %d, %g )\n", channel, value);
-    scope->voltage[channel].trigger = value;
-
-    if ( mainSliders.triggerLevelSlider->value( int( channel ) ) != value ) { // double != comparison is safe in this case
-        const QSignalBlocker blocker(mainSliders.triggerLevelSlider);
-        mainSliders.triggerLevelSlider->setValue( int( channel ), value );
-    }
-    if ( zoomSliders.triggerLevelSlider->value( int( channel ) ) != value ) { // double != comparison is safe in this case
-        const QSignalBlocker blocker(zoomSliders.triggerLevelSlider);
-        zoomSliders.triggerLevelSlider->setValue( int( channel ), value );
-=======
     // printf("DW::updateTriggerLevel( %d, %g )\n", channel, value);
     scope->voltage[channel].trigger = value;
 
@@ -1124,7 +867,6 @@
     if (zoomSliders.triggerLevelSlider->value(int(channel)) != value) { // double != comparison is safe in this case
         const QSignalBlocker blocker(zoomSliders.triggerLevelSlider);
         zoomSliders.triggerLevelSlider->setValue(int(channel), value);
->>>>>>> 6feb874d
     }
 
     updateTriggerDetails();
@@ -1154,18 +896,6 @@
         zoomSliders.voltageOffsetSlider->setIndexVisible(channel, scope->voltage[channel].used);
 
         updateOffset(unsigned(scope->voltage.size() + channel), scope->spectrum[channel].offset);
-<<<<<<< HEAD
-        mainSliders.voltageOffsetSlider->setColor(unsigned( scope->voltage.size() ) + channel, view->screen.spectrum[channel]);
-        mainSliders.voltageOffsetSlider->setValue(int( scope->voltage.size() + channel ), scope->spectrum[channel].offset);
-        mainSliders.voltageOffsetSlider->setIndexVisible(unsigned(scope->voltage.size()) + channel, scope->spectrum[channel].used);
-        zoomSliders.voltageOffsetSlider->setColor(unsigned( scope->voltage.size() ) + channel, view->screen.spectrum[channel]);
-        zoomSliders.voltageOffsetSlider->setValue(int( scope->voltage.size() + channel ), scope->spectrum[channel].offset);
-        zoomSliders.voltageOffsetSlider->setIndexVisible(unsigned(scope->voltage.size()) + channel, scope->spectrum[channel].used);
-    }
-
-    // The trigger position slider
-    mainSliders.triggerOffsetSlider->setValue(0, scope->trigger.offset );
-=======
         mainSliders.voltageOffsetSlider->setColor(unsigned(scope->voltage.size()) + channel,
                                                   view->screen.spectrum[channel]);
         mainSliders.voltageOffsetSlider->setValue(int(scope->voltage.size() + channel),
@@ -1182,7 +912,6 @@
 
     // The trigger position slider
     mainSliders.triggerOffsetSlider->setValue(0, scope->trigger.offset);
->>>>>>> 6feb874d
     updateTriggerOffset(0, scope->trigger.offset, true);
     updateTriggerOffset(0, scope->trigger.offset, false);
 
@@ -1190,19 +919,6 @@
     for (ChannelID channel = 0; channel < spec->channels; ++channel) {
         mainSliders.triggerLevelSlider->setValue(int(channel), scope->voltage[channel].trigger);
         adaptTriggerLevelSlider(mainSliders, channel);
-<<<<<<< HEAD
-        mainSliders.triggerLevelSlider->setColor(channel,
-                                             (channel == scope->trigger.source)
-                                                 ? view->screen.voltage[channel]
-                                                 : view->screen.voltage[channel].darker());
-        mainSliders.triggerLevelSlider->setIndexVisible(channel, scope->voltage[channel].used);
-        zoomSliders.triggerLevelSlider->setValue(int(channel), scope->voltage[channel].trigger);
-        adaptTriggerLevelSlider(zoomSliders, channel);
-        zoomSliders.triggerLevelSlider->setColor(channel,
-                                             (channel == scope->trigger.source)
-                                                 ? view->screen.voltage[channel]
-                                                 : view->screen.voltage[channel].darker());
-=======
         mainSliders.triggerLevelSlider->setColor(channel, (channel == scope->trigger.source)
                                                               ? view->screen.voltage[channel]
                                                               : view->screen.voltage[channel].darker());
@@ -1212,7 +928,6 @@
         zoomSliders.triggerLevelSlider->setColor(channel, (channel == scope->trigger.source)
                                                               ? view->screen.voltage[channel]
                                                               : view->screen.voltage[channel].darker());
->>>>>>> 6feb874d
         zoomSliders.triggerLevelSlider->setIndexVisible(channel, scope->voltage[channel].used);
     }
     updateTriggerDetails();
