--- conflicted
+++ resolved
@@ -1,12 +1,7 @@
 // define the version that is shown on top of the program
 // if undefined (for development commits) the build will be shown by OpenHantek
 
-<<<<<<< HEAD
 //#define OH_VERSION "3.0.5"-rc1
-=======
-#define OH_VERSION "3.0.4b"
-
->>>>>>> 6feb874d
 
 # ifdef OH_VERSION
 #   undef VERSION
